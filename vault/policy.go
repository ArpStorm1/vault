--- conflicted
+++ resolved
@@ -63,14 +63,14 @@
 	Prefix       string
 	Policy       string
 	Capabilities []string
-  Permissions  *Permissions `hcl:"-"`
+  Permissions  *Permissions
 	Glob         bool
 }
 
 type Permissions struct {
-	CapabilitiesBitmap uint32 `hcl:"-"`
-	AllowedParams      map[string]bool
-	DisallowedParams   map[string]bool
+	CapabilitiesBitmap   uint32
+	AllowedParameters    map[string][]string
+	DisallowedParameters map[string][]string
 }
 
 // Parse is used to parse the specified ACL rules into an
@@ -141,15 +141,7 @@
 		if err := hcl.DecodeObject(&pc, item.Val); err != nil {
 			return multierror.Prefix(err, fmt.Sprintf("path %q:", key))
 		}
-<<<<<<< HEAD
-
-		var pm Permissions
-		if err := hcl.DecodeObject(&pm, item.Val); err != nil {
-			return multierror.Prefix(err, fmt.Sprintf("path %q:", key))
-		}
-
-=======
->>>>>>> a7b337a5
+
 		// Strip a leading '/' as paths in Vault start after the / in the API path
 		if len(pc.Prefix) > 0 && pc.Prefix[0] == '/' {
 			pc.Prefix = pc.Prefix[1:]
